<?xml version="1.0" encoding="UTF-8"?>
<!--

    Licensed to the Apache Software Foundation (ASF) under one or more
    contributor license agreements.  See the NOTICE file distributed with
    this work for additional information regarding copyright ownership.
    The ASF licenses this file to You under the Apache License, Version 2.0
    (the "License"); you may not use this file except in compliance with
    the License.  You may obtain a copy of the License at

         http://www.apache.org/licenses/LICENSE-2.0

    Unless required by applicable law or agreed to in writing, software
    distributed under the License is distributed on an "AS IS" BASIS,
    WITHOUT WARRANTIES OR CONDITIONS OF ANY KIND, either express or implied.
    See the License for the specific language governing permissions and
    limitations under the License.

-->
<component>

  <dependencySets>
    <dependencySet>
      <outputDirectory>/lib</outputDirectory>
      <unpack>false</unpack>
      <scope>runtime</scope>
      <includes>
        <!-- camel core -->
        <include>org.apache.camel:apt</include>
        <include>org.apache.camel:camel-api</include>
        <include>org.apache.camel:camel-util</include>
        <include>org.apache.camel:camel-management-api</include>
        <include>org.apache.camel:camel-management</include>
        <include>org.apache.camel:camel-base</include>
        <include>org.apache.camel:camel-support</include>
        <include>org.apache.camel:camel-core</include>
        <include>org.apache.camel:camel-core-engine</include>
        <include>org.apache.camel:camel-core-osgi</include>
        <include>org.apache.camel:camel-core-xml</include>
        <include>org.apache.camel:camel-cloud</include>
        <include>org.apache.camel:camel-jaxp</include>
        <include>org.apache.camel:camel-main</include>

        <!-- NOTE: auto-generated list of components when building camel catalog -->
        <!-- camel components: START -->
        <include>org.apache.camel:camel-activemq</include>
        <include>org.apache.camel:camel-ahc</include>
        <include>org.apache.camel:camel-ahc-ws</include>
        <include>org.apache.camel:camel-amqp</include>
        <include>org.apache.camel:camel-any23</include>
        <include>org.apache.camel:camel-apns</include>
        <include>org.apache.camel:camel-as2</include>
        <include>org.apache.camel:camel-as2-api</include>
        <include>org.apache.camel:camel-asn1</include>
        <include>org.apache.camel:camel-asterisk</include>
        <include>org.apache.camel:camel-atmos</include>
        <include>org.apache.camel:camel-atmosphere-websocket</include>
        <include>org.apache.camel:camel-atom</include>
        <include>org.apache.camel:camel-atomix</include>
        <include>org.apache.camel:camel-attachments</include>
        <include>org.apache.camel:camel-avro</include>
        <include>org.apache.camel:camel-aws-cw</include>
        <include>org.apache.camel:camel-aws-ddb</include>
        <include>org.apache.camel:camel-aws-ec2</include>
        <include>org.apache.camel:camel-aws-ecs</include>
        <include>org.apache.camel:camel-aws-eks</include>
        <include>org.apache.camel:camel-aws-iam</include>
        <include>org.apache.camel:camel-aws-kinesis</include>
        <include>org.apache.camel:camel-aws-kms</include>
        <include>org.apache.camel:camel-aws-lambda</include>
        <include>org.apache.camel:camel-aws-mq</include>
        <include>org.apache.camel:camel-aws-msk</include>
        <include>org.apache.camel:camel-aws-s3</include>
        <include>org.apache.camel:camel-aws-sdb</include>
        <include>org.apache.camel:camel-aws-ses</include>
        <include>org.apache.camel:camel-aws-sns</include>
        <include>org.apache.camel:camel-aws-sqs</include>
        <include>org.apache.camel:camel-aws-swf</include>
        <include>org.apache.camel:camel-aws-translate</include>
        <include>org.apache.camel:camel-aws-xray</include>
        <include>org.apache.camel:camel-azure</include>
        <include>org.apache.camel:camel-barcode</include>
        <include>org.apache.camel:camel-base64</include>
        <include>org.apache.camel:camel-bean</include>
        <include>org.apache.camel:camel-bean-validator</include>
        <include>org.apache.camel:camel-beanio</include>
        <include>org.apache.camel:camel-beanstalk</include>
        <include>org.apache.camel:camel-bindy</include>
        <include>org.apache.camel:camel-blueprint</include>
        <include>org.apache.camel:camel-bonita</include>
        <include>org.apache.camel:camel-box</include>
        <include>org.apache.camel:camel-box-api</include>
        <include>org.apache.camel:camel-braintree</include>
        <include>org.apache.camel:camel-browse</include>
        <include>org.apache.camel:camel-caffeine</include>
        <include>org.apache.camel:camel-cassandraql</include>
        <include>org.apache.camel:camel-cbor</include>
        <include>org.apache.camel:camel-cdi</include>
        <include>org.apache.camel:camel-chatscript</include>
        <include>org.apache.camel:camel-chunk</include>
        <include>org.apache.camel:camel-cm-sms</include>
        <include>org.apache.camel:camel-cmis</include>
        <include>org.apache.camel:camel-coap</include>
        <include>org.apache.camel:camel-cometd</include>
        <include>org.apache.camel:camel-consul</include>
        <include>org.apache.camel:camel-controlbus</include>
        <include>org.apache.camel:camel-corda</include>
        <include>org.apache.camel:camel-couchbase</include>
        <include>org.apache.camel:camel-couchdb</include>
        <include>org.apache.camel:camel-crypto</include>
        <include>org.apache.camel:camel-crypto-cms</include>
        <include>org.apache.camel:camel-csv</include>
        <include>org.apache.camel:camel-cxf</include>
        <include>org.apache.camel:camel-cxf-transport</include>
        <include>org.apache.camel:camel-dataformat</include>
        <include>org.apache.camel:camel-dataset</include>
        <include>org.apache.camel:camel-debezium-common</include>
        <include>org.apache.camel:camel-debezium-mongodb</include>
        <include>org.apache.camel:camel-debezium-mysql</include>
        <include>org.apache.camel:camel-debezium-postgres</include>
        <include>org.apache.camel:camel-debezium-sqlserver</include>
        <include>org.apache.camel:camel-digitalocean</include>
        <include>org.apache.camel:camel-direct</include>
        <include>org.apache.camel:camel-directvm</include>
        <include>org.apache.camel:camel-disruptor</include>
        <include>org.apache.camel:camel-dns</include>
        <include>org.apache.camel:camel-docker</include>
        <include>org.apache.camel:camel-dozer</include>
        <include>org.apache.camel:camel-drill</include>
        <include>org.apache.camel:camel-dropbox</include>
        <include>org.apache.camel:camel-ehcache</include>
        <include>org.apache.camel:camel-elasticsearch-rest</include>
        <include>org.apache.camel:camel-elsql</include>
        <include>org.apache.camel:camel-etcd</include>
        <include>org.apache.camel:camel-eventadmin</include>
        <include>org.apache.camel:camel-exec</include>
        <include>org.apache.camel:camel-facebook</include>
        <include>org.apache.camel:camel-fastjson</include>
        <include>org.apache.camel:camel-fhir</include>
        <include>org.apache.camel:camel-fhir-api</include>
        <include>org.apache.camel:camel-file</include>
        <include>org.apache.camel:camel-file-watch</include>
        <include>org.apache.camel:camel-flatpack</include>
        <include>org.apache.camel:camel-flink</include>
        <include>org.apache.camel:camel-fop</include>
        <include>org.apache.camel:camel-freemarker</include>
        <include>org.apache.camel:camel-ftp</include>
        <include>org.apache.camel:camel-ganglia</include>
        <include>org.apache.camel:camel-geocoder</include>
        <include>org.apache.camel:camel-git</include>
        <include>org.apache.camel:camel-github</include>
        <include>org.apache.camel:camel-google-bigquery</include>
        <include>org.apache.camel:camel-google-calendar</include>
        <include>org.apache.camel:camel-google-drive</include>
        <include>org.apache.camel:camel-google-mail</include>
        <include>org.apache.camel:camel-google-pubsub</include>
        <include>org.apache.camel:camel-google-sheets</include>
        <include>org.apache.camel:camel-gora</include>
        <include>org.apache.camel:camel-grape</include>
        <include>org.apache.camel:camel-graphql</include>
        <include>org.apache.camel:camel-grok</include>
        <include>org.apache.camel:camel-groovy</include>
        <include>org.apache.camel:camel-grpc</include>
        <include>org.apache.camel:camel-gson</include>
        <include>org.apache.camel:camel-guava-eventbus</include>
        <include>org.apache.camel:camel-hazelcast</include>
        <include>org.apache.camel:camel-hbase</include>
        <include>org.apache.camel:camel-hdfs</include>
        <include>org.apache.camel:camel-hipchat</include>
        <include>org.apache.camel:camel-hl7</include>
        <include>org.apache.camel:camel-http</include>
        <include>org.apache.camel:camel-http-common</include>
        <include>org.apache.camel:camel-hystrix</include>
        <include>org.apache.camel:camel-ical</include>
        <include>org.apache.camel:camel-iec60870</include>
        <include>org.apache.camel:camel-ignite</include>
        <include>org.apache.camel:camel-infinispan</include>
        <include>org.apache.camel:camel-influxdb</include>
        <include>org.apache.camel:camel-iota</include>
        <include>org.apache.camel:camel-ipfs</include>
        <include>org.apache.camel:camel-irc</include>
        <include>org.apache.camel:camel-ironmq</include>
        <include>org.apache.camel:camel-jackson</include>
        <include>org.apache.camel:camel-jacksonxml</include>
        <include>org.apache.camel:camel-jasypt</include>
        <include>org.apache.camel:camel-jaxb</include>
        <include>org.apache.camel:camel-jbpm</include>
        <include>org.apache.camel:camel-jcache</include>
        <include>org.apache.camel:camel-jclouds</include>
        <include>org.apache.camel:camel-jcr</include>
        <include>org.apache.camel:camel-jdbc</include>
        <include>org.apache.camel:camel-jetty</include>
        <include>org.apache.camel:camel-jetty-common</include>
        <include>org.apache.camel:camel-jgroups</include>
        <include>org.apache.camel:camel-jgroups-raft</include>
        <include>org.apache.camel:camel-jing</include>
        <include>org.apache.camel:camel-jira</include>
        <include>org.apache.camel:camel-jms</include>
        <include>org.apache.camel:camel-jmx</include>
        <include>org.apache.camel:camel-johnzon</include>
        <include>org.apache.camel:camel-jolt</include>
        <include>org.apache.camel:camel-jooq</include>
        <include>org.apache.camel:camel-jpa</include>
        <include>org.apache.camel:camel-jsch</include>
        <include>org.apache.camel:camel-json-validator</include>
        <include>org.apache.camel:camel-jsonapi</include>
        <include>org.apache.camel:camel-jsonpath</include>
        <include>org.apache.camel:camel-jt400</include>
        <include>org.apache.camel:camel-kafka</include>
        <include>org.apache.camel:camel-kubernetes</include>
        <include>org.apache.camel:camel-kudu</include>
        <include>org.apache.camel:camel-kura</include>
        <include>org.apache.camel:camel-language</include>
        <include>org.apache.camel:camel-ldap</include>
        <include>org.apache.camel:camel-ldif</include>
        <include>org.apache.camel:camel-leveldb</include>
        <include>org.apache.camel:camel-log</include>
        <include>org.apache.camel:camel-lra</include>
        <include>org.apache.camel:camel-lucene</include>
        <include>org.apache.camel:camel-lumberjack</include>
        <include>org.apache.camel:camel-lzf</include>
        <include>org.apache.camel:camel-mail</include>
        <include>org.apache.camel:camel-master</include>
        <include>org.apache.camel:camel-metrics</include>
        <include>org.apache.camel:camel-micrometer</include>
        <include>org.apache.camel:camel-microprofile-config</include>
        <include>org.apache.camel:camel-microprofile-health</include>
        <include>org.apache.camel:camel-microprofile-metrics</include>
        <include>org.apache.camel:camel-milo</include>
        <include>org.apache.camel:camel-mina</include>
        <include>org.apache.camel:camel-mllp</include>
        <include>org.apache.camel:camel-mock</include>
        <include>org.apache.camel:camel-mongodb</include>
        <include>org.apache.camel:camel-mongodb-gridfs</include>
        <include>org.apache.camel:camel-msv</include>
        <include>org.apache.camel:camel-mustache</include>
        <include>org.apache.camel:camel-mvel</include>
        <include>org.apache.camel:camel-mybatis</include>
        <include>org.apache.camel:camel-nagios</include>
        <include>org.apache.camel:camel-nats</include>
        <include>org.apache.camel:camel-netty</include>
        <include>org.apache.camel:camel-netty-http</include>
        <include>org.apache.camel:camel-nitrite</include>
        <include>org.apache.camel:camel-nsq</include>
        <include>org.apache.camel:camel-ognl</include>
        <include>org.apache.camel:camel-olingo2</include>
        <include>org.apache.camel:camel-olingo2-api</include>
        <include>org.apache.camel:camel-olingo4</include>
        <include>org.apache.camel:camel-olingo4-api</include>
        <include>org.apache.camel:camel-openapi-java</include>
        <include>org.apache.camel:camel-openstack</include>
        <include>org.apache.camel:camel-opentracing</include>
        <include>org.apache.camel:camel-optaplanner</include>
        <include>org.apache.camel:camel-osgi-activator</include>
        <include>org.apache.camel:camel-paho</include>
        <include>org.apache.camel:camel-paxlogging</include>
        <include>org.apache.camel:camel-pdf</include>
        <include>org.apache.camel:camel-pg-replication-slot</include>
        <include>org.apache.camel:camel-pgevent</include>
        <include>org.apache.camel:camel-platform-http</include>
        <include>org.apache.camel:camel-printer</include>
        <include>org.apache.camel:camel-protobuf</include>
        <include>org.apache.camel:camel-pubnub</include>
        <include>org.apache.camel:camel-pulsar</include>
        <include>org.apache.camel:camel-quartz</include>
        <include>org.apache.camel:camel-quickfix</include>
        <include>org.apache.camel:camel-rabbitmq</include>
        <include>org.apache.camel:camel-reactive-executor-vertx</include>
        <include>org.apache.camel:camel-reactive-streams</include>
        <include>org.apache.camel:camel-reactor</include>
        <include>org.apache.camel:camel-ref</include>
        <include>org.apache.camel:camel-resilience4j</include>
        <include>org.apache.camel:camel-rest</include>
        <include>org.apache.camel:camel-rest-openapi</include>
        <include>org.apache.camel:camel-rest-swagger</include>
        <include>org.apache.camel:camel-ribbon</include>
        <include>org.apache.camel:camel-robotframework</include>
        <include>org.apache.camel:camel-rss</include>
        <include>org.apache.camel:camel-rxjava</include>
        <include>org.apache.camel:camel-saga</include>
        <include>org.apache.camel:camel-salesforce</include>
        <include>org.apache.camel:camel-sap-netweaver</include>
        <include>org.apache.camel:camel-saxon</include>
        <include>org.apache.camel:camel-scheduler</include>
        <include>org.apache.camel:camel-schematron</include>
        <include>org.apache.camel:camel-seda</include>
        <include>org.apache.camel:camel-service</include>
        <include>org.apache.camel:camel-servicenow</include>
        <include>org.apache.camel:camel-servlet</include>
        <include>org.apache.camel:camel-shiro</include>
        <include>org.apache.camel:camel-sip</include>
        <include>org.apache.camel:camel-sjms</include>
        <include>org.apache.camel:camel-sjms2</include>
        <include>org.apache.camel:camel-slack</include>
        <include>org.apache.camel:camel-smpp</include>
        <include>org.apache.camel:camel-snakeyaml</include>
        <include>org.apache.camel:camel-snmp</include>
        <include>org.apache.camel:camel-soap</include>
        <include>org.apache.camel:camel-solr</include>
        <include>org.apache.camel:camel-soroush</include>
        <include>org.apache.camel:camel-spark</include>
        <include>org.apache.camel:camel-spark-rest</include>
        <include>org.apache.camel:camel-splunk</include>
        <include>org.apache.camel:camel-spring</include>
        <include>org.apache.camel:camel-spring-batch</include>
        <include>org.apache.camel:camel-spring-integration</include>
        <include>org.apache.camel:camel-spring-javaconfig</include>
        <include>org.apache.camel:camel-spring-ldap</include>
        <include>org.apache.camel:camel-spring-redis</include>
        <include>org.apache.camel:camel-spring-security</include>
        <include>org.apache.camel:camel-spring-ws</include>
        <include>org.apache.camel:camel-sql</include>
        <include>org.apache.camel:camel-ssh</include>
        <include>org.apache.camel:camel-stax</include>
        <include>org.apache.camel:camel-stomp</include>
        <include>org.apache.camel:camel-stream</include>
        <include>org.apache.camel:camel-stringtemplate</include>
        <include>org.apache.camel:camel-stub</include>
        <include>org.apache.camel:camel-swagger-java</include>
        <include>org.apache.camel:camel-syslog</include>
        <include>org.apache.camel:camel-tagsoup</include>
        <include>org.apache.camel:camel-tarfile</include>
        <include>org.apache.camel:camel-telegram</include>
        <include>org.apache.camel:camel-test</include>
        <include>org.apache.camel:camel-test-blueprint</include>
        <include>org.apache.camel:camel-test-cdi</include>
        <include>org.apache.camel:camel-test-junit5</include>
        <include>org.apache.camel:camel-test-karaf</include>
        <include>org.apache.camel:camel-test-spring</include>
        <include>org.apache.camel:camel-test-spring-junit5</include>
        <include>org.apache.camel:camel-testcontainers</include>
        <include>org.apache.camel:camel-testcontainers-junit5</include>
        <include>org.apache.camel:camel-testcontainers-spring</include>
        <include>org.apache.camel:camel-testcontainers-spring-junit5</include>
        <include>org.apache.camel:camel-thrift</include>
        <include>org.apache.camel:camel-tika</include>
        <include>org.apache.camel:camel-timer</include>
        <include>org.apache.camel:camel-twilio</include>
        <include>org.apache.camel:camel-twitter</include>
        <include>org.apache.camel:camel-undertow</include>
        <include>org.apache.camel:camel-univocity-parsers</include>
        <include>org.apache.camel:camel-validator</include>
        <include>org.apache.camel:camel-velocity</include>
        <include>org.apache.camel:camel-vertx</include>
        <include>org.apache.camel:camel-vm</include>
        <include>org.apache.camel:camel-weather</include>
        <include>org.apache.camel:camel-web3j</include>
        <include>org.apache.camel:camel-webhook</include>
        <include>org.apache.camel:camel-websocket</include>
        <include>org.apache.camel:camel-websocket-jsr356</include>
        <include>org.apache.camel:camel-wordpress</include>
        <include>org.apache.camel:camel-xchange</include>
        <include>org.apache.camel:camel-xj</include>
        <include>org.apache.camel:camel-xmlsecurity</include>
        <include>org.apache.camel:camel-xmpp</include>
        <include>org.apache.camel:camel-xpath</include>
        <include>org.apache.camel:camel-xslt</include>
        <include>org.apache.camel:camel-xslt-saxon</include>
        <include>org.apache.camel:camel-xstream</include>
        <include>org.apache.camel:camel-yammer</include>
        <include>org.apache.camel:camel-zendesk</include>
        <include>org.apache.camel:camel-zip-deflater</include>
        <include>org.apache.camel:camel-zipfile</include>
        <include>org.apache.camel:camel-zipkin</include>
        <include>org.apache.camel:camel-zookeeper</include>
        <include>org.apache.camel:camel-zookeeper-master</include>
        <!-- camel components: END -->
      </includes>
    </dependencySet>

    <!-- this is needed for the jasypt tooling -->
    <dependencySet>
      <outputDirectory>/lib/optional</outputDirectory>
      <unpack>false</unpack>
      <scope>runtime</scope>
      <includes>
        <include>org.jasypt:jasypt</include>
      </includes>
    </dependencySet>

    <dependencySet>
      <outputDirectory>/lib/tooling</outputDirectory>
      <unpack>false</unpack>
      <scope>runtime</scope>
      <includes>
        <include>org.apache.camel:camel-catalog</include>
        <include>org.apache.camel:camel-catalog-lucene</include>
        <include>org.apache.camel:camel-catalog-maven</include>
        <include>org.apache.camel:camel-catalog-provider-karaf</include>
        <include>org.apache.camel:camel-commands-core</include>
        <include>org.apache.camel.karaf:camel-karaf-commands</include>
        <include>org.apache.camel:camel-route-parser</include>
        <include>org.apache.camel:camel-headersmap</include>
        <include>org.apache.camel:camel-caffeine-lrucache</include>
        <include>org.apache.camel:camel-reactive-executor-vertx</include>
      </includes>
    </dependencySet>

<<<<<<< HEAD
=======
    <dependencySet>
      <outputDirectory>/lib/spring-boot</outputDirectory>
      <unpack>false</unpack>
      <scope>runtime</scope>
      <includes>
        <!-- NOTE: auto-generated list of components when building camel catalog -->
        <!-- camel starters: START -->
        <include>org.apache.camel.springboot:camel-activemq-starter</include>
        <include>org.apache.camel.springboot:camel-ahc-starter</include>
        <include>org.apache.camel.springboot:camel-ahc-ws-starter</include>
        <include>org.apache.camel.springboot:camel-amqp-starter</include>
        <include>org.apache.camel.springboot:camel-any23-starter</include>
        <include>org.apache.camel.springboot:camel-apns-starter</include>
        <include>org.apache.camel.springboot:camel-as2-starter</include>
        <include>org.apache.camel.springboot:camel-asn1-starter</include>
        <include>org.apache.camel.springboot:camel-asterisk-starter</include>
        <include>org.apache.camel.springboot:camel-atmos-starter</include>
        <include>org.apache.camel.springboot:camel-atmosphere-websocket-starter</include>
        <include>org.apache.camel.springboot:camel-atom-starter</include>
        <include>org.apache.camel.springboot:camel-atomix-starter</include>
        <include>org.apache.camel.springboot:camel-avro-starter</include>
        <include>org.apache.camel.springboot:camel-aws-cw-starter</include>
        <include>org.apache.camel.springboot:camel-aws-ddb-starter</include>
        <include>org.apache.camel.springboot:camel-aws-ec2-starter</include>
        <include>org.apache.camel.springboot:camel-aws-ecs-starter</include>
        <include>org.apache.camel.springboot:camel-aws-eks-starter</include>
        <include>org.apache.camel.springboot:camel-aws-iam-starter</include>
        <include>org.apache.camel.springboot:camel-aws-kinesis-starter</include>
        <include>org.apache.camel.springboot:camel-aws-kms-starter</include>
        <include>org.apache.camel.springboot:camel-aws-lambda-starter</include>
        <include>org.apache.camel.springboot:camel-aws-mq-starter</include>
        <include>org.apache.camel.springboot:camel-aws-msk-starter</include>
        <include>org.apache.camel.springboot:camel-aws-s3-starter</include>
        <include>org.apache.camel.springboot:camel-aws-sdb-starter</include>
        <include>org.apache.camel.springboot:camel-aws-ses-starter</include>
        <include>org.apache.camel.springboot:camel-aws-sns-starter</include>
        <include>org.apache.camel.springboot:camel-aws-sqs-starter</include>
        <include>org.apache.camel.springboot:camel-aws-swf-starter</include>
        <include>org.apache.camel.springboot:camel-aws-translate-starter</include>
        <include>org.apache.camel.springboot:camel-aws-xray-starter</include>
        <include>org.apache.camel.springboot:camel-azure-starter</include>
        <include>org.apache.camel.springboot:camel-barcode-starter</include>
        <include>org.apache.camel.springboot:camel-base64-starter</include>
        <include>org.apache.camel.springboot:camel-bean-starter</include>
        <include>org.apache.camel.springboot:camel-bean-validator-starter</include>
        <include>org.apache.camel.springboot:camel-beanio-starter</include>
        <include>org.apache.camel.springboot:camel-beanstalk-starter</include>
        <include>org.apache.camel.springboot:camel-bindy-starter</include>
        <include>org.apache.camel.springboot:camel-bonita-starter</include>
        <include>org.apache.camel.springboot:camel-box-starter</include>
        <include>org.apache.camel.springboot:camel-braintree-starter</include>
        <include>org.apache.camel.springboot:camel-browse-starter</include>
        <include>org.apache.camel.springboot:camel-caffeine-starter</include>
        <include>org.apache.camel.springboot:camel-cassandraql-starter</include>
        <include>org.apache.camel.springboot:camel-cbor-starter</include>
        <include>org.apache.camel.springboot:camel-chatscript-starter</include>
        <include>org.apache.camel.springboot:camel-chunk-starter</include>
        <include>org.apache.camel.springboot:camel-cm-sms-starter</include>
        <include>org.apache.camel.springboot:camel-cmis-starter</include>
        <include>org.apache.camel.springboot:camel-coap-starter</include>
        <include>org.apache.camel.springboot:camel-cometd-starter</include>
        <include>org.apache.camel.springboot:camel-consul-starter</include>
        <include>org.apache.camel.springboot:camel-controlbus-starter</include>
        <include>org.apache.camel.springboot:camel-corda-starter</include>
        <include>org.apache.camel.springboot:camel-core-starter</include>
        <include>org.apache.camel.springboot:camel-couchbase-starter</include>
        <include>org.apache.camel.springboot:camel-couchdb-starter</include>
        <include>org.apache.camel.springboot:camel-crypto-cms-starter</include>
        <include>org.apache.camel.springboot:camel-crypto-starter</include>
        <include>org.apache.camel.springboot:camel-csv-starter</include>
        <include>org.apache.camel.springboot:camel-cxf-starter</include>
        <include>org.apache.camel.springboot:camel-cxf-transport-starter</include>
        <include>org.apache.camel.springboot:camel-dataformat-starter</include>
        <include>org.apache.camel.springboot:camel-dataset-starter</include>
        <include>org.apache.camel.springboot:camel-debezium-common-starter</include>
        <include>org.apache.camel.springboot:camel-debezium-mongodb-starter</include>
        <include>org.apache.camel.springboot:camel-debezium-mysql-starter</include>
        <include>org.apache.camel.springboot:camel-debezium-postgres-starter</include>
        <include>org.apache.camel.springboot:camel-debezium-sqlserver-starter</include>
        <include>org.apache.camel.springboot:camel-digitalocean-starter</include>
        <include>org.apache.camel.springboot:camel-direct-starter</include>
        <include>org.apache.camel.springboot:camel-directvm-starter</include>
        <include>org.apache.camel.springboot:camel-disruptor-starter</include>
        <include>org.apache.camel.springboot:camel-dns-starter</include>
        <include>org.apache.camel.springboot:camel-docker-starter</include>
        <include>org.apache.camel.springboot:camel-dozer-starter</include>
        <include>org.apache.camel.springboot:camel-drill-starter</include>
        <include>org.apache.camel.springboot:camel-dropbox-starter</include>
        <include>org.apache.camel.springboot:camel-ehcache-starter</include>
        <include>org.apache.camel.springboot:camel-elasticsearch-rest-starter</include>
        <include>org.apache.camel.springboot:camel-elsql-starter</include>
        <include>org.apache.camel.springboot:camel-etcd-starter</include>
        <include>org.apache.camel.springboot:camel-exec-starter</include>
        <include>org.apache.camel.springboot:camel-facebook-starter</include>
        <include>org.apache.camel.springboot:camel-fastjson-starter</include>
        <include>org.apache.camel.springboot:camel-fhir-starter</include>
        <include>org.apache.camel.springboot:camel-file-starter</include>
        <include>org.apache.camel.springboot:camel-file-watch-starter</include>
        <include>org.apache.camel.springboot:camel-flatpack-starter</include>
        <include>org.apache.camel.springboot:camel-flink-starter</include>
        <include>org.apache.camel.springboot:camel-fop-starter</include>
        <include>org.apache.camel.springboot:camel-freemarker-starter</include>
        <include>org.apache.camel.springboot:camel-ftp-starter</include>
        <include>org.apache.camel.springboot:camel-ganglia-starter</include>
        <include>org.apache.camel.springboot:camel-geocoder-starter</include>
        <include>org.apache.camel.springboot:camel-git-starter</include>
        <include>org.apache.camel.springboot:camel-github-starter</include>
        <include>org.apache.camel.springboot:camel-google-bigquery-starter</include>
        <include>org.apache.camel.springboot:camel-google-calendar-starter</include>
        <include>org.apache.camel.springboot:camel-google-drive-starter</include>
        <include>org.apache.camel.springboot:camel-google-mail-starter</include>
        <include>org.apache.camel.springboot:camel-google-pubsub-starter</include>
        <include>org.apache.camel.springboot:camel-google-sheets-starter</include>
        <include>org.apache.camel.springboot:camel-gora-starter</include>
        <include>org.apache.camel.springboot:camel-grape-starter</include>
        <include>org.apache.camel.springboot:camel-graphql-starter</include>
        <include>org.apache.camel.springboot:camel-grok-starter</include>
        <include>org.apache.camel.springboot:camel-groovy-starter</include>
        <include>org.apache.camel.springboot:camel-grpc-starter</include>
        <include>org.apache.camel.springboot:camel-gson-starter</include>
        <include>org.apache.camel.springboot:camel-guava-eventbus-starter</include>
        <include>org.apache.camel.springboot:camel-hazelcast-starter</include>
        <include>org.apache.camel.springboot:camel-hbase-starter</include>
        <include>org.apache.camel.springboot:camel-hdfs-starter</include>
        <include>org.apache.camel.springboot:camel-hipchat-starter</include>
        <include>org.apache.camel.springboot:camel-hl7-starter</include>
        <include>org.apache.camel.springboot:camel-http-common-starter</include>
        <include>org.apache.camel.springboot:camel-http-starter</include>
        <include>org.apache.camel.springboot:camel-hystrix-starter</include>
        <include>org.apache.camel.springboot:camel-ical-starter</include>
        <include>org.apache.camel.springboot:camel-iec60870-starter</include>
        <include>org.apache.camel.springboot:camel-ignite-starter</include>
        <include>org.apache.camel.springboot:camel-infinispan-starter</include>
        <include>org.apache.camel.springboot:camel-influxdb-starter</include>
        <include>org.apache.camel.springboot:camel-iota-starter</include>
        <include>org.apache.camel.springboot:camel-ipfs-starter</include>
        <include>org.apache.camel.springboot:camel-irc-starter</include>
        <include>org.apache.camel.springboot:camel-ironmq-starter</include>
        <include>org.apache.camel.springboot:camel-jackson-starter</include>
        <include>org.apache.camel.springboot:camel-jacksonxml-starter</include>
        <include>org.apache.camel.springboot:camel-jasypt-starter</include>
        <include>org.apache.camel.springboot:camel-jaxb-starter</include>
        <include>org.apache.camel.springboot:camel-jaxp-starter</include>
        <include>org.apache.camel.springboot:camel-jbpm-starter</include>
        <include>org.apache.camel.springboot:camel-jcache-starter</include>
        <include>org.apache.camel.springboot:camel-jclouds-starter</include>
        <include>org.apache.camel.springboot:camel-jcr-starter</include>
        <include>org.apache.camel.springboot:camel-jdbc-starter</include>
        <include>org.apache.camel.springboot:camel-jetty-common-starter</include>
        <include>org.apache.camel.springboot:camel-jetty-starter</include>
        <include>org.apache.camel.springboot:camel-jgroups-raft-starter</include>
        <include>org.apache.camel.springboot:camel-jgroups-starter</include>
        <include>org.apache.camel.springboot:camel-jing-starter</include>
        <include>org.apache.camel.springboot:camel-jira-starter</include>
        <include>org.apache.camel.springboot:camel-jms-starter</include>
        <include>org.apache.camel.springboot:camel-jmx-starter</include>
        <include>org.apache.camel.springboot:camel-johnzon-starter</include>
        <include>org.apache.camel.springboot:camel-jolt-starter</include>
        <include>org.apache.camel.springboot:camel-jooq-starter</include>
        <include>org.apache.camel.springboot:camel-jpa-starter</include>
        <include>org.apache.camel.springboot:camel-jsch-starter</include>
        <include>org.apache.camel.springboot:camel-json-validator-starter</include>
        <include>org.apache.camel.springboot:camel-jsonapi-starter</include>
        <include>org.apache.camel.springboot:camel-jsonpath-starter</include>
        <include>org.apache.camel.springboot:camel-jt400-starter</include>
        <include>org.apache.camel.springboot:camel-kafka-starter</include>
        <include>org.apache.camel.springboot:camel-kubernetes-starter</include>
        <include>org.apache.camel.springboot:camel-kudu-starter</include>
        <include>org.apache.camel.springboot:camel-kura-starter</include>
        <include>org.apache.camel.springboot:camel-language-starter</include>
        <include>org.apache.camel.springboot:camel-ldap-starter</include>
        <include>org.apache.camel.springboot:camel-ldif-starter</include>
        <include>org.apache.camel.springboot:camel-leveldb-starter</include>
        <include>org.apache.camel.springboot:camel-log-starter</include>
        <include>org.apache.camel.springboot:camel-lra-starter</include>
        <include>org.apache.camel.springboot:camel-lucene-starter</include>
        <include>org.apache.camel.springboot:camel-lumberjack-starter</include>
        <include>org.apache.camel.springboot:camel-lzf-starter</include>
        <include>org.apache.camel.springboot:camel-mail-starter</include>
        <include>org.apache.camel.springboot:camel-master-starter</include>
        <include>org.apache.camel.springboot:camel-metrics-starter</include>
        <include>org.apache.camel.springboot:camel-micrometer-starter</include>
        <include>org.apache.camel.springboot:camel-milo-starter</include>
        <include>org.apache.camel.springboot:camel-mina-starter</include>
        <include>org.apache.camel.springboot:camel-mllp-starter</include>
        <include>org.apache.camel.springboot:camel-mock-starter</include>
        <include>org.apache.camel.springboot:camel-mongodb-gridfs-starter</include>
        <include>org.apache.camel.springboot:camel-mongodb-starter</include>
        <include>org.apache.camel.springboot:camel-msv-starter</include>
        <include>org.apache.camel.springboot:camel-mustache-starter</include>
        <include>org.apache.camel.springboot:camel-mvel-starter</include>
        <include>org.apache.camel.springboot:camel-mybatis-starter</include>
        <include>org.apache.camel.springboot:camel-nagios-starter</include>
        <include>org.apache.camel.springboot:camel-nats-starter</include>
        <include>org.apache.camel.springboot:camel-netty-http-starter</include>
        <include>org.apache.camel.springboot:camel-netty-starter</include>
        <include>org.apache.camel.springboot:camel-nitrite-starter</include>
        <include>org.apache.camel.springboot:camel-nsq-starter</include>
        <include>org.apache.camel.springboot:camel-ognl-starter</include>
        <include>org.apache.camel.springboot:camel-olingo2-starter</include>
        <include>org.apache.camel.springboot:camel-olingo4-starter</include>
        <include>org.apache.camel.springboot:camel-openapi-java-starter</include>
        <include>org.apache.camel.springboot:camel-openstack-starter</include>
        <include>org.apache.camel.springboot:camel-opentracing-starter</include>
        <include>org.apache.camel.springboot:camel-optaplanner-starter</include>
        <include>org.apache.camel.springboot:camel-paho-starter</include>
        <include>org.apache.camel.springboot:camel-pdf-starter</include>
        <include>org.apache.camel.springboot:camel-pg-replication-slot-starter</include>
        <include>org.apache.camel.springboot:camel-pgevent-starter</include>
        <include>org.apache.camel.springboot:camel-platform-http-starter</include>
        <include>org.apache.camel.springboot:camel-printer-starter</include>
        <include>org.apache.camel.springboot:camel-protobuf-starter</include>
        <include>org.apache.camel.springboot:camel-pubnub-starter</include>
        <include>org.apache.camel.springboot:camel-pulsar-starter</include>
        <include>org.apache.camel.springboot:camel-quartz-starter</include>
        <include>org.apache.camel.springboot:camel-quickfix-starter</include>
        <include>org.apache.camel.springboot:camel-rabbitmq-starter</include>
        <include>org.apache.camel.springboot:camel-reactive-executor-vertx-starter</include>
        <include>org.apache.camel.springboot:camel-reactive-streams-starter</include>
        <include>org.apache.camel.springboot:camel-reactor-starter</include>
        <include>org.apache.camel.springboot:camel-ref-starter</include>
        <include>org.apache.camel.springboot:camel-resilience4j-starter</include>
        <include>org.apache.camel.springboot:camel-rest-openapi-starter</include>
        <include>org.apache.camel.springboot:camel-rest-starter</include>
        <include>org.apache.camel.springboot:camel-rest-swagger-starter</include>
        <include>org.apache.camel.springboot:camel-ribbon-starter</include>
        <include>org.apache.camel.springboot:camel-robotframework-starter</include>
        <include>org.apache.camel.springboot:camel-rss-starter</include>
        <include>org.apache.camel.springboot:camel-rxjava-starter</include>
        <include>org.apache.camel.springboot:camel-saga-starter</include>
        <include>org.apache.camel.springboot:camel-salesforce-starter</include>
        <include>org.apache.camel.springboot:camel-sap-netweaver-starter</include>
        <include>org.apache.camel.springboot:camel-saxon-starter</include>
        <include>org.apache.camel.springboot:camel-scheduler-starter</include>
        <include>org.apache.camel.springboot:camel-schematron-starter</include>
        <include>org.apache.camel.springboot:camel-seda-starter</include>
        <include>org.apache.camel.springboot:camel-service-starter</include>
        <include>org.apache.camel.springboot:camel-servicenow-starter</include>
        <include>org.apache.camel.springboot:camel-servlet-starter</include>
        <include>org.apache.camel.springboot:camel-shiro-starter</include>
        <include>org.apache.camel.springboot:camel-sip-starter</include>
        <include>org.apache.camel.springboot:camel-sjms-starter</include>
        <include>org.apache.camel.springboot:camel-sjms2-starter</include>
        <include>org.apache.camel.springboot:camel-slack-starter</include>
        <include>org.apache.camel.springboot:camel-smpp-starter</include>
        <include>org.apache.camel.springboot:camel-snakeyaml-starter</include>
        <include>org.apache.camel.springboot:camel-snmp-starter</include>
        <include>org.apache.camel.springboot:camel-soap-starter</include>
        <include>org.apache.camel.springboot:camel-solr-starter</include>
        <include>org.apache.camel.springboot:camel-soroush-starter</include>
        <include>org.apache.camel.springboot:camel-spark-starter</include>
        <include>org.apache.camel.springboot:camel-splunk-starter</include>
        <include>org.apache.camel.springboot:camel-spring-batch-starter</include>
        <include>org.apache.camel.springboot:camel-spring-boot-starter</include>
        <include>org.apache.camel.springboot:camel-spring-cloud-consul-starter</include>
        <include>org.apache.camel.springboot:camel-spring-cloud-netflix-starter</include>
        <include>org.apache.camel.springboot:camel-spring-cloud-starter</include>
        <include>org.apache.camel.springboot:camel-spring-cloud-zookeeper-starter</include>
        <include>org.apache.camel.springboot:camel-spring-integration-starter</include>
        <include>org.apache.camel.springboot:camel-spring-javaconfig-starter</include>
        <include>org.apache.camel.springboot:camel-spring-ldap-starter</include>
        <include>org.apache.camel.springboot:camel-spring-redis-starter</include>
        <include>org.apache.camel.springboot:camel-spring-security-starter</include>
        <include>org.apache.camel.springboot:camel-spring-starter</include>
        <include>org.apache.camel.springboot:camel-spring-ws-starter</include>
        <include>org.apache.camel.springboot:camel-sql-starter</include>
        <include>org.apache.camel.springboot:camel-ssh-starter</include>
        <include>org.apache.camel.springboot:camel-stax-starter</include>
        <include>org.apache.camel.springboot:camel-stomp-starter</include>
        <include>org.apache.camel.springboot:camel-stream-starter</include>
        <include>org.apache.camel.springboot:camel-stringtemplate-starter</include>
        <include>org.apache.camel.springboot:camel-stub-starter</include>
        <include>org.apache.camel.springboot:camel-swagger-java-starter</include>
        <include>org.apache.camel.springboot:camel-syslog-starter</include>
        <include>org.apache.camel.springboot:camel-tagsoup-starter</include>
        <include>org.apache.camel.springboot:camel-tarfile-starter</include>
        <include>org.apache.camel.springboot:camel-telegram-starter</include>
        <include>org.apache.camel.springboot:camel-thrift-starter</include>
        <include>org.apache.camel.springboot:camel-tika-starter</include>
        <include>org.apache.camel.springboot:camel-timer-starter</include>
        <include>org.apache.camel.springboot:camel-twilio-starter</include>
        <include>org.apache.camel.springboot:camel-twitter-starter</include>
        <include>org.apache.camel.springboot:camel-undertow-starter</include>
        <include>org.apache.camel.springboot:camel-univocity-parsers-starter</include>
        <include>org.apache.camel.springboot:camel-validator-starter</include>
        <include>org.apache.camel.springboot:camel-velocity-starter</include>
        <include>org.apache.camel.springboot:camel-vertx-starter</include>
        <include>org.apache.camel.springboot:camel-vm-starter</include>
        <include>org.apache.camel.springboot:camel-weather-starter</include>
        <include>org.apache.camel.springboot:camel-web3j-starter</include>
        <include>org.apache.camel.springboot:camel-webhook-starter</include>
        <include>org.apache.camel.springboot:camel-websocket-jsr356-starter</include>
        <include>org.apache.camel.springboot:camel-websocket-starter</include>
        <include>org.apache.camel.springboot:camel-wordpress-starter</include>
        <include>org.apache.camel.springboot:camel-xchange-starter</include>
        <include>org.apache.camel.springboot:camel-xj-starter</include>
        <include>org.apache.camel.springboot:camel-xmlsecurity-starter</include>
        <include>org.apache.camel.springboot:camel-xmpp-starter</include>
        <include>org.apache.camel.springboot:camel-xpath-starter</include>
        <include>org.apache.camel.springboot:camel-xslt-saxon-starter</include>
        <include>org.apache.camel.springboot:camel-xslt-starter</include>
        <include>org.apache.camel.springboot:camel-xstream-starter</include>
        <include>org.apache.camel.springboot:camel-yammer-starter</include>
        <include>org.apache.camel.springboot:camel-zendesk-starter</include>
        <include>org.apache.camel.springboot:camel-zip-deflater-starter</include>
        <include>org.apache.camel.springboot:camel-zipfile-starter</include>
        <include>org.apache.camel.springboot:camel-zipkin-starter</include>
        <include>org.apache.camel.springboot:camel-zookeeper-master-starter</include>
        <include>org.apache.camel.springboot:camel-zookeeper-starter</include>
        <!-- camel starters: END -->
      </includes>
    </dependencySet>
>>>>>>> 6b1d08ad
  </dependencySets>

</component><|MERGE_RESOLUTION|>--- conflicted
+++ resolved
@@ -396,321 +396,6 @@
       </includes>
     </dependencySet>
 
-<<<<<<< HEAD
-=======
-    <dependencySet>
-      <outputDirectory>/lib/spring-boot</outputDirectory>
-      <unpack>false</unpack>
-      <scope>runtime</scope>
-      <includes>
-        <!-- NOTE: auto-generated list of components when building camel catalog -->
-        <!-- camel starters: START -->
-        <include>org.apache.camel.springboot:camel-activemq-starter</include>
-        <include>org.apache.camel.springboot:camel-ahc-starter</include>
-        <include>org.apache.camel.springboot:camel-ahc-ws-starter</include>
-        <include>org.apache.camel.springboot:camel-amqp-starter</include>
-        <include>org.apache.camel.springboot:camel-any23-starter</include>
-        <include>org.apache.camel.springboot:camel-apns-starter</include>
-        <include>org.apache.camel.springboot:camel-as2-starter</include>
-        <include>org.apache.camel.springboot:camel-asn1-starter</include>
-        <include>org.apache.camel.springboot:camel-asterisk-starter</include>
-        <include>org.apache.camel.springboot:camel-atmos-starter</include>
-        <include>org.apache.camel.springboot:camel-atmosphere-websocket-starter</include>
-        <include>org.apache.camel.springboot:camel-atom-starter</include>
-        <include>org.apache.camel.springboot:camel-atomix-starter</include>
-        <include>org.apache.camel.springboot:camel-avro-starter</include>
-        <include>org.apache.camel.springboot:camel-aws-cw-starter</include>
-        <include>org.apache.camel.springboot:camel-aws-ddb-starter</include>
-        <include>org.apache.camel.springboot:camel-aws-ec2-starter</include>
-        <include>org.apache.camel.springboot:camel-aws-ecs-starter</include>
-        <include>org.apache.camel.springboot:camel-aws-eks-starter</include>
-        <include>org.apache.camel.springboot:camel-aws-iam-starter</include>
-        <include>org.apache.camel.springboot:camel-aws-kinesis-starter</include>
-        <include>org.apache.camel.springboot:camel-aws-kms-starter</include>
-        <include>org.apache.camel.springboot:camel-aws-lambda-starter</include>
-        <include>org.apache.camel.springboot:camel-aws-mq-starter</include>
-        <include>org.apache.camel.springboot:camel-aws-msk-starter</include>
-        <include>org.apache.camel.springboot:camel-aws-s3-starter</include>
-        <include>org.apache.camel.springboot:camel-aws-sdb-starter</include>
-        <include>org.apache.camel.springboot:camel-aws-ses-starter</include>
-        <include>org.apache.camel.springboot:camel-aws-sns-starter</include>
-        <include>org.apache.camel.springboot:camel-aws-sqs-starter</include>
-        <include>org.apache.camel.springboot:camel-aws-swf-starter</include>
-        <include>org.apache.camel.springboot:camel-aws-translate-starter</include>
-        <include>org.apache.camel.springboot:camel-aws-xray-starter</include>
-        <include>org.apache.camel.springboot:camel-azure-starter</include>
-        <include>org.apache.camel.springboot:camel-barcode-starter</include>
-        <include>org.apache.camel.springboot:camel-base64-starter</include>
-        <include>org.apache.camel.springboot:camel-bean-starter</include>
-        <include>org.apache.camel.springboot:camel-bean-validator-starter</include>
-        <include>org.apache.camel.springboot:camel-beanio-starter</include>
-        <include>org.apache.camel.springboot:camel-beanstalk-starter</include>
-        <include>org.apache.camel.springboot:camel-bindy-starter</include>
-        <include>org.apache.camel.springboot:camel-bonita-starter</include>
-        <include>org.apache.camel.springboot:camel-box-starter</include>
-        <include>org.apache.camel.springboot:camel-braintree-starter</include>
-        <include>org.apache.camel.springboot:camel-browse-starter</include>
-        <include>org.apache.camel.springboot:camel-caffeine-starter</include>
-        <include>org.apache.camel.springboot:camel-cassandraql-starter</include>
-        <include>org.apache.camel.springboot:camel-cbor-starter</include>
-        <include>org.apache.camel.springboot:camel-chatscript-starter</include>
-        <include>org.apache.camel.springboot:camel-chunk-starter</include>
-        <include>org.apache.camel.springboot:camel-cm-sms-starter</include>
-        <include>org.apache.camel.springboot:camel-cmis-starter</include>
-        <include>org.apache.camel.springboot:camel-coap-starter</include>
-        <include>org.apache.camel.springboot:camel-cometd-starter</include>
-        <include>org.apache.camel.springboot:camel-consul-starter</include>
-        <include>org.apache.camel.springboot:camel-controlbus-starter</include>
-        <include>org.apache.camel.springboot:camel-corda-starter</include>
-        <include>org.apache.camel.springboot:camel-core-starter</include>
-        <include>org.apache.camel.springboot:camel-couchbase-starter</include>
-        <include>org.apache.camel.springboot:camel-couchdb-starter</include>
-        <include>org.apache.camel.springboot:camel-crypto-cms-starter</include>
-        <include>org.apache.camel.springboot:camel-crypto-starter</include>
-        <include>org.apache.camel.springboot:camel-csv-starter</include>
-        <include>org.apache.camel.springboot:camel-cxf-starter</include>
-        <include>org.apache.camel.springboot:camel-cxf-transport-starter</include>
-        <include>org.apache.camel.springboot:camel-dataformat-starter</include>
-        <include>org.apache.camel.springboot:camel-dataset-starter</include>
-        <include>org.apache.camel.springboot:camel-debezium-common-starter</include>
-        <include>org.apache.camel.springboot:camel-debezium-mongodb-starter</include>
-        <include>org.apache.camel.springboot:camel-debezium-mysql-starter</include>
-        <include>org.apache.camel.springboot:camel-debezium-postgres-starter</include>
-        <include>org.apache.camel.springboot:camel-debezium-sqlserver-starter</include>
-        <include>org.apache.camel.springboot:camel-digitalocean-starter</include>
-        <include>org.apache.camel.springboot:camel-direct-starter</include>
-        <include>org.apache.camel.springboot:camel-directvm-starter</include>
-        <include>org.apache.camel.springboot:camel-disruptor-starter</include>
-        <include>org.apache.camel.springboot:camel-dns-starter</include>
-        <include>org.apache.camel.springboot:camel-docker-starter</include>
-        <include>org.apache.camel.springboot:camel-dozer-starter</include>
-        <include>org.apache.camel.springboot:camel-drill-starter</include>
-        <include>org.apache.camel.springboot:camel-dropbox-starter</include>
-        <include>org.apache.camel.springboot:camel-ehcache-starter</include>
-        <include>org.apache.camel.springboot:camel-elasticsearch-rest-starter</include>
-        <include>org.apache.camel.springboot:camel-elsql-starter</include>
-        <include>org.apache.camel.springboot:camel-etcd-starter</include>
-        <include>org.apache.camel.springboot:camel-exec-starter</include>
-        <include>org.apache.camel.springboot:camel-facebook-starter</include>
-        <include>org.apache.camel.springboot:camel-fastjson-starter</include>
-        <include>org.apache.camel.springboot:camel-fhir-starter</include>
-        <include>org.apache.camel.springboot:camel-file-starter</include>
-        <include>org.apache.camel.springboot:camel-file-watch-starter</include>
-        <include>org.apache.camel.springboot:camel-flatpack-starter</include>
-        <include>org.apache.camel.springboot:camel-flink-starter</include>
-        <include>org.apache.camel.springboot:camel-fop-starter</include>
-        <include>org.apache.camel.springboot:camel-freemarker-starter</include>
-        <include>org.apache.camel.springboot:camel-ftp-starter</include>
-        <include>org.apache.camel.springboot:camel-ganglia-starter</include>
-        <include>org.apache.camel.springboot:camel-geocoder-starter</include>
-        <include>org.apache.camel.springboot:camel-git-starter</include>
-        <include>org.apache.camel.springboot:camel-github-starter</include>
-        <include>org.apache.camel.springboot:camel-google-bigquery-starter</include>
-        <include>org.apache.camel.springboot:camel-google-calendar-starter</include>
-        <include>org.apache.camel.springboot:camel-google-drive-starter</include>
-        <include>org.apache.camel.springboot:camel-google-mail-starter</include>
-        <include>org.apache.camel.springboot:camel-google-pubsub-starter</include>
-        <include>org.apache.camel.springboot:camel-google-sheets-starter</include>
-        <include>org.apache.camel.springboot:camel-gora-starter</include>
-        <include>org.apache.camel.springboot:camel-grape-starter</include>
-        <include>org.apache.camel.springboot:camel-graphql-starter</include>
-        <include>org.apache.camel.springboot:camel-grok-starter</include>
-        <include>org.apache.camel.springboot:camel-groovy-starter</include>
-        <include>org.apache.camel.springboot:camel-grpc-starter</include>
-        <include>org.apache.camel.springboot:camel-gson-starter</include>
-        <include>org.apache.camel.springboot:camel-guava-eventbus-starter</include>
-        <include>org.apache.camel.springboot:camel-hazelcast-starter</include>
-        <include>org.apache.camel.springboot:camel-hbase-starter</include>
-        <include>org.apache.camel.springboot:camel-hdfs-starter</include>
-        <include>org.apache.camel.springboot:camel-hipchat-starter</include>
-        <include>org.apache.camel.springboot:camel-hl7-starter</include>
-        <include>org.apache.camel.springboot:camel-http-common-starter</include>
-        <include>org.apache.camel.springboot:camel-http-starter</include>
-        <include>org.apache.camel.springboot:camel-hystrix-starter</include>
-        <include>org.apache.camel.springboot:camel-ical-starter</include>
-        <include>org.apache.camel.springboot:camel-iec60870-starter</include>
-        <include>org.apache.camel.springboot:camel-ignite-starter</include>
-        <include>org.apache.camel.springboot:camel-infinispan-starter</include>
-        <include>org.apache.camel.springboot:camel-influxdb-starter</include>
-        <include>org.apache.camel.springboot:camel-iota-starter</include>
-        <include>org.apache.camel.springboot:camel-ipfs-starter</include>
-        <include>org.apache.camel.springboot:camel-irc-starter</include>
-        <include>org.apache.camel.springboot:camel-ironmq-starter</include>
-        <include>org.apache.camel.springboot:camel-jackson-starter</include>
-        <include>org.apache.camel.springboot:camel-jacksonxml-starter</include>
-        <include>org.apache.camel.springboot:camel-jasypt-starter</include>
-        <include>org.apache.camel.springboot:camel-jaxb-starter</include>
-        <include>org.apache.camel.springboot:camel-jaxp-starter</include>
-        <include>org.apache.camel.springboot:camel-jbpm-starter</include>
-        <include>org.apache.camel.springboot:camel-jcache-starter</include>
-        <include>org.apache.camel.springboot:camel-jclouds-starter</include>
-        <include>org.apache.camel.springboot:camel-jcr-starter</include>
-        <include>org.apache.camel.springboot:camel-jdbc-starter</include>
-        <include>org.apache.camel.springboot:camel-jetty-common-starter</include>
-        <include>org.apache.camel.springboot:camel-jetty-starter</include>
-        <include>org.apache.camel.springboot:camel-jgroups-raft-starter</include>
-        <include>org.apache.camel.springboot:camel-jgroups-starter</include>
-        <include>org.apache.camel.springboot:camel-jing-starter</include>
-        <include>org.apache.camel.springboot:camel-jira-starter</include>
-        <include>org.apache.camel.springboot:camel-jms-starter</include>
-        <include>org.apache.camel.springboot:camel-jmx-starter</include>
-        <include>org.apache.camel.springboot:camel-johnzon-starter</include>
-        <include>org.apache.camel.springboot:camel-jolt-starter</include>
-        <include>org.apache.camel.springboot:camel-jooq-starter</include>
-        <include>org.apache.camel.springboot:camel-jpa-starter</include>
-        <include>org.apache.camel.springboot:camel-jsch-starter</include>
-        <include>org.apache.camel.springboot:camel-json-validator-starter</include>
-        <include>org.apache.camel.springboot:camel-jsonapi-starter</include>
-        <include>org.apache.camel.springboot:camel-jsonpath-starter</include>
-        <include>org.apache.camel.springboot:camel-jt400-starter</include>
-        <include>org.apache.camel.springboot:camel-kafka-starter</include>
-        <include>org.apache.camel.springboot:camel-kubernetes-starter</include>
-        <include>org.apache.camel.springboot:camel-kudu-starter</include>
-        <include>org.apache.camel.springboot:camel-kura-starter</include>
-        <include>org.apache.camel.springboot:camel-language-starter</include>
-        <include>org.apache.camel.springboot:camel-ldap-starter</include>
-        <include>org.apache.camel.springboot:camel-ldif-starter</include>
-        <include>org.apache.camel.springboot:camel-leveldb-starter</include>
-        <include>org.apache.camel.springboot:camel-log-starter</include>
-        <include>org.apache.camel.springboot:camel-lra-starter</include>
-        <include>org.apache.camel.springboot:camel-lucene-starter</include>
-        <include>org.apache.camel.springboot:camel-lumberjack-starter</include>
-        <include>org.apache.camel.springboot:camel-lzf-starter</include>
-        <include>org.apache.camel.springboot:camel-mail-starter</include>
-        <include>org.apache.camel.springboot:camel-master-starter</include>
-        <include>org.apache.camel.springboot:camel-metrics-starter</include>
-        <include>org.apache.camel.springboot:camel-micrometer-starter</include>
-        <include>org.apache.camel.springboot:camel-milo-starter</include>
-        <include>org.apache.camel.springboot:camel-mina-starter</include>
-        <include>org.apache.camel.springboot:camel-mllp-starter</include>
-        <include>org.apache.camel.springboot:camel-mock-starter</include>
-        <include>org.apache.camel.springboot:camel-mongodb-gridfs-starter</include>
-        <include>org.apache.camel.springboot:camel-mongodb-starter</include>
-        <include>org.apache.camel.springboot:camel-msv-starter</include>
-        <include>org.apache.camel.springboot:camel-mustache-starter</include>
-        <include>org.apache.camel.springboot:camel-mvel-starter</include>
-        <include>org.apache.camel.springboot:camel-mybatis-starter</include>
-        <include>org.apache.camel.springboot:camel-nagios-starter</include>
-        <include>org.apache.camel.springboot:camel-nats-starter</include>
-        <include>org.apache.camel.springboot:camel-netty-http-starter</include>
-        <include>org.apache.camel.springboot:camel-netty-starter</include>
-        <include>org.apache.camel.springboot:camel-nitrite-starter</include>
-        <include>org.apache.camel.springboot:camel-nsq-starter</include>
-        <include>org.apache.camel.springboot:camel-ognl-starter</include>
-        <include>org.apache.camel.springboot:camel-olingo2-starter</include>
-        <include>org.apache.camel.springboot:camel-olingo4-starter</include>
-        <include>org.apache.camel.springboot:camel-openapi-java-starter</include>
-        <include>org.apache.camel.springboot:camel-openstack-starter</include>
-        <include>org.apache.camel.springboot:camel-opentracing-starter</include>
-        <include>org.apache.camel.springboot:camel-optaplanner-starter</include>
-        <include>org.apache.camel.springboot:camel-paho-starter</include>
-        <include>org.apache.camel.springboot:camel-pdf-starter</include>
-        <include>org.apache.camel.springboot:camel-pg-replication-slot-starter</include>
-        <include>org.apache.camel.springboot:camel-pgevent-starter</include>
-        <include>org.apache.camel.springboot:camel-platform-http-starter</include>
-        <include>org.apache.camel.springboot:camel-printer-starter</include>
-        <include>org.apache.camel.springboot:camel-protobuf-starter</include>
-        <include>org.apache.camel.springboot:camel-pubnub-starter</include>
-        <include>org.apache.camel.springboot:camel-pulsar-starter</include>
-        <include>org.apache.camel.springboot:camel-quartz-starter</include>
-        <include>org.apache.camel.springboot:camel-quickfix-starter</include>
-        <include>org.apache.camel.springboot:camel-rabbitmq-starter</include>
-        <include>org.apache.camel.springboot:camel-reactive-executor-vertx-starter</include>
-        <include>org.apache.camel.springboot:camel-reactive-streams-starter</include>
-        <include>org.apache.camel.springboot:camel-reactor-starter</include>
-        <include>org.apache.camel.springboot:camel-ref-starter</include>
-        <include>org.apache.camel.springboot:camel-resilience4j-starter</include>
-        <include>org.apache.camel.springboot:camel-rest-openapi-starter</include>
-        <include>org.apache.camel.springboot:camel-rest-starter</include>
-        <include>org.apache.camel.springboot:camel-rest-swagger-starter</include>
-        <include>org.apache.camel.springboot:camel-ribbon-starter</include>
-        <include>org.apache.camel.springboot:camel-robotframework-starter</include>
-        <include>org.apache.camel.springboot:camel-rss-starter</include>
-        <include>org.apache.camel.springboot:camel-rxjava-starter</include>
-        <include>org.apache.camel.springboot:camel-saga-starter</include>
-        <include>org.apache.camel.springboot:camel-salesforce-starter</include>
-        <include>org.apache.camel.springboot:camel-sap-netweaver-starter</include>
-        <include>org.apache.camel.springboot:camel-saxon-starter</include>
-        <include>org.apache.camel.springboot:camel-scheduler-starter</include>
-        <include>org.apache.camel.springboot:camel-schematron-starter</include>
-        <include>org.apache.camel.springboot:camel-seda-starter</include>
-        <include>org.apache.camel.springboot:camel-service-starter</include>
-        <include>org.apache.camel.springboot:camel-servicenow-starter</include>
-        <include>org.apache.camel.springboot:camel-servlet-starter</include>
-        <include>org.apache.camel.springboot:camel-shiro-starter</include>
-        <include>org.apache.camel.springboot:camel-sip-starter</include>
-        <include>org.apache.camel.springboot:camel-sjms-starter</include>
-        <include>org.apache.camel.springboot:camel-sjms2-starter</include>
-        <include>org.apache.camel.springboot:camel-slack-starter</include>
-        <include>org.apache.camel.springboot:camel-smpp-starter</include>
-        <include>org.apache.camel.springboot:camel-snakeyaml-starter</include>
-        <include>org.apache.camel.springboot:camel-snmp-starter</include>
-        <include>org.apache.camel.springboot:camel-soap-starter</include>
-        <include>org.apache.camel.springboot:camel-solr-starter</include>
-        <include>org.apache.camel.springboot:camel-soroush-starter</include>
-        <include>org.apache.camel.springboot:camel-spark-starter</include>
-        <include>org.apache.camel.springboot:camel-splunk-starter</include>
-        <include>org.apache.camel.springboot:camel-spring-batch-starter</include>
-        <include>org.apache.camel.springboot:camel-spring-boot-starter</include>
-        <include>org.apache.camel.springboot:camel-spring-cloud-consul-starter</include>
-        <include>org.apache.camel.springboot:camel-spring-cloud-netflix-starter</include>
-        <include>org.apache.camel.springboot:camel-spring-cloud-starter</include>
-        <include>org.apache.camel.springboot:camel-spring-cloud-zookeeper-starter</include>
-        <include>org.apache.camel.springboot:camel-spring-integration-starter</include>
-        <include>org.apache.camel.springboot:camel-spring-javaconfig-starter</include>
-        <include>org.apache.camel.springboot:camel-spring-ldap-starter</include>
-        <include>org.apache.camel.springboot:camel-spring-redis-starter</include>
-        <include>org.apache.camel.springboot:camel-spring-security-starter</include>
-        <include>org.apache.camel.springboot:camel-spring-starter</include>
-        <include>org.apache.camel.springboot:camel-spring-ws-starter</include>
-        <include>org.apache.camel.springboot:camel-sql-starter</include>
-        <include>org.apache.camel.springboot:camel-ssh-starter</include>
-        <include>org.apache.camel.springboot:camel-stax-starter</include>
-        <include>org.apache.camel.springboot:camel-stomp-starter</include>
-        <include>org.apache.camel.springboot:camel-stream-starter</include>
-        <include>org.apache.camel.springboot:camel-stringtemplate-starter</include>
-        <include>org.apache.camel.springboot:camel-stub-starter</include>
-        <include>org.apache.camel.springboot:camel-swagger-java-starter</include>
-        <include>org.apache.camel.springboot:camel-syslog-starter</include>
-        <include>org.apache.camel.springboot:camel-tagsoup-starter</include>
-        <include>org.apache.camel.springboot:camel-tarfile-starter</include>
-        <include>org.apache.camel.springboot:camel-telegram-starter</include>
-        <include>org.apache.camel.springboot:camel-thrift-starter</include>
-        <include>org.apache.camel.springboot:camel-tika-starter</include>
-        <include>org.apache.camel.springboot:camel-timer-starter</include>
-        <include>org.apache.camel.springboot:camel-twilio-starter</include>
-        <include>org.apache.camel.springboot:camel-twitter-starter</include>
-        <include>org.apache.camel.springboot:camel-undertow-starter</include>
-        <include>org.apache.camel.springboot:camel-univocity-parsers-starter</include>
-        <include>org.apache.camel.springboot:camel-validator-starter</include>
-        <include>org.apache.camel.springboot:camel-velocity-starter</include>
-        <include>org.apache.camel.springboot:camel-vertx-starter</include>
-        <include>org.apache.camel.springboot:camel-vm-starter</include>
-        <include>org.apache.camel.springboot:camel-weather-starter</include>
-        <include>org.apache.camel.springboot:camel-web3j-starter</include>
-        <include>org.apache.camel.springboot:camel-webhook-starter</include>
-        <include>org.apache.camel.springboot:camel-websocket-jsr356-starter</include>
-        <include>org.apache.camel.springboot:camel-websocket-starter</include>
-        <include>org.apache.camel.springboot:camel-wordpress-starter</include>
-        <include>org.apache.camel.springboot:camel-xchange-starter</include>
-        <include>org.apache.camel.springboot:camel-xj-starter</include>
-        <include>org.apache.camel.springboot:camel-xmlsecurity-starter</include>
-        <include>org.apache.camel.springboot:camel-xmpp-starter</include>
-        <include>org.apache.camel.springboot:camel-xpath-starter</include>
-        <include>org.apache.camel.springboot:camel-xslt-saxon-starter</include>
-        <include>org.apache.camel.springboot:camel-xslt-starter</include>
-        <include>org.apache.camel.springboot:camel-xstream-starter</include>
-        <include>org.apache.camel.springboot:camel-yammer-starter</include>
-        <include>org.apache.camel.springboot:camel-zendesk-starter</include>
-        <include>org.apache.camel.springboot:camel-zip-deflater-starter</include>
-        <include>org.apache.camel.springboot:camel-zipfile-starter</include>
-        <include>org.apache.camel.springboot:camel-zipkin-starter</include>
-        <include>org.apache.camel.springboot:camel-zookeeper-master-starter</include>
-        <include>org.apache.camel.springboot:camel-zookeeper-starter</include>
-        <!-- camel starters: END -->
-      </includes>
-    </dependencySet>
->>>>>>> 6b1d08ad
   </dependencySets>
 
 </component>